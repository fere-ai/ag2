--- conflicted
+++ resolved
@@ -418,10 +418,6 @@
         {
           "group": "tools",
           "pages": [
-<<<<<<< HEAD
-            "docs/reference/tools/pydantic_ai_tool",
-=======
->>>>>>> 109ee5f8
             "docs/reference/tools/tool"
           ]
         },
@@ -498,13 +494,10 @@
         {
           "group": "Recent posts",
           "pages": [
-<<<<<<< HEAD
-            "blog/2024-12-18-Tools-interoperability/index",
-=======
             "blog/2024-12-20-Tools-interoperability/index",
             "blog/2024-12-20-Reasoning-Update/index",
             "blog/2024-12-20-RealtimeAgent/index",
->>>>>>> 109ee5f8
+            "blog/2024-12-18-Tools-interoperability/index",
             "blog/2024-12-06-FalkorDB-Structured/index",
             "blog/2024-12-02-ReasoningAgent2/index",
             "blog/2024-11-27-Prompt-Leakage-Probing/index",
@@ -627,14 +620,9 @@
             "notebooks/agentchat_RetrieveChat",
             "notebooks/agentchat_graph_rag_neo4j",
             "notebooks/agentchat_swarm_enhanced",
-<<<<<<< HEAD
             "notebooks/tools_interoperability",
             "notebooks/agentchat_reasoning_agent",
             "notebooks/agentchat_realtime_swarm"
-=======
-            "notebooks/agentchat_realtime_swarm",
-            "notebooks/agentchat_reasoning_agent"
->>>>>>> 109ee5f8
           ]
         },
         "notebooks/Gallery"
