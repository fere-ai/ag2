# Copyright (c) 2023 - 2025, Owners of https://github.com/ag2ai
#
# SPDX-License-Identifier: Apache-2.0
#
# Portions derived from https://github.com/microsoft/autogen are under the MIT License.
# SPDX-License-Identifier: MIT
"""Create an OpenAI-compatible client using Ollama's API.

Example:
    ```python
    llm_config = {"config_list": [{"api_type": "ollama", "model": "mistral:7b-instruct-v0.3-q6_K"}]}

    agent = autogen.AssistantAgent("my_agent", llm_config=llm_config)
    ```

Install Ollama's python library using: pip install --upgrade ollama
Install fix-busted-json library: pip install --upgrade fix-busted-json

Resources:
- https://github.com/ollama/ollama-python
"""

from __future__ import annotations

import copy
import json
import random
import re
import time
import warnings
<<<<<<< HEAD
from typing import Any, Dict, List, Optional, Tuple, Type
=======
from typing import Any
>>>>>>> 9cc42919

import ollama
from fix_busted_json import repair_json
from ollama import Client
from openai.types.chat import ChatCompletion, ChatCompletionMessageToolCall
from openai.types.chat.chat_completion import ChatCompletionMessage, Choice
from openai.types.completion_usage import CompletionUsage

from autogen.oai.client_utils import FormatterProtocol, should_hide_tools, validate_parameter


class OllamaClient:
    """Client for Ollama's API."""

    # Defaults for manual tool calling
    # Instruction is added to the first system message and provides directions to follow a two step
    # process
    # 1. (before tools have been called) Return JSON with the functions to call
    # 2. (directly after tools have been called) Return Text describing the results of the function calls in text format

    # Override using "manual_tool_call_instruction" config parameter
    TOOL_CALL_MANUAL_INSTRUCTION = (
        "You are to follow a strict two step process that will occur over "
        "a number of interactions, so pay attention to what step you are in based on the full "
        "conversation. We will be taking turns so only do one step at a time so don't perform step "
        "2 until step 1 is complete and I've told you the result. The first step is to choose one "
        "or more functions based on the request given and return only JSON with the functions and "
        "arguments to use. The second step is to analyse the given output of the function and summarise "
        "it returning only TEXT and not Python or JSON. "
        "For argument values, be sure numbers aren't strings, they should not have double quotes around them. "
        "In terms of your response format, for step 1 return only JSON and NO OTHER text, "
        "for step 2 return only text and NO JSON/Python/Markdown. "
        'The format for running a function is [{"name": "function_name1", "arguments":{"argument_name": "argument_value"}},{"name": "function_name2", "arguments":{"argument_name": "argument_value"}}] '
        'Make sure the keys "name" and "arguments" are as described. '
        "If you don't get the format correct, try again. "
        "The following functions are available to you:[FUNCTIONS_LIST]"
    )

    # Appended to the last user message if no tools have been called
    # Override using "manual_tool_call_step1" config parameter
    TOOL_CALL_MANUAL_STEP1 = " (proceed with step 1)"

    # Appended to the user message after tools have been executed. Will create a 'user' message if one doesn't exist.
    # Override using "manual_tool_call_step2" config parameter
    TOOL_CALL_MANUAL_STEP2 = " (proceed with step 2)"

    def __init__(self, **kwargs):
        """Note that no api_key or environment variable is required for Ollama.

        Args:
            None
        """
        # Store the response format, if provided (for structured outputs)
        self._response_format: Optional[Type[BaseModel]] = None

    def message_retrieval(self, response) -> list:
        """Retrieve and return a list of strings or a list of Choice.Message from the response.

        NOTE: if a list of Choice.Message is returned, it currently needs to contain the fields of OpenAI's ChatCompletion Message object,
        since that is expected for function or tool calling in the rest of the codebase at the moment, unless a custom agent is being used.
        """
        return [choice.message for choice in response.choices]

    def cost(self, response) -> float:
        return response.cost

    @staticmethod
    def get_usage(response) -> dict:
        """Return usage summary of the response using RESPONSE_USAGE_KEYS."""
        # ...  # pragma: no cover
        return {
            "prompt_tokens": response.usage.prompt_tokens,
            "completion_tokens": response.usage.completion_tokens,
            "total_tokens": response.usage.total_tokens,
            "cost": response.cost,
            "model": response.model,
        }

    def parse_params(self, params: dict[str, Any]) -> dict[str, Any]:
        """Loads the parameters for Ollama API from the passed in parameters and returns a validated set. Checks types, ranges, and sets defaults"""
        ollama_params = {}

        # Check that we have what we need to use Ollama's API
        # https://github.com/ollama/ollama/blob/main/docs/api.md#generate-a-completion

        # The main parameters are model, prompt, stream, and options
        # Options is a dictionary of parameters for the model
        # There are other, advanced, parameters such as format, system (to override system message), template, raw, etc. - not used

        # We won't enforce the available models
        ollama_params["model"] = params.get("model")
        assert ollama_params["model"], (
            "Please specify the 'model' in your config list entry to nominate the Ollama model to use."
        )

        ollama_params["stream"] = validate_parameter(params, "stream", bool, True, False, None, None)

        # Build up the options dictionary
        # https://github.com/ollama/ollama/blob/main/docs/modelfile.md#valid-parameters-and-values
        options_dict = {}

        if "num_predict" in params:
            # Maximum number of tokens to predict, note: -1 is infinite, -2 is fill context, 128 is default
            options_dict["num_predict"] = validate_parameter(params, "num_predict", int, False, 128, None, None)

        if "repeat_penalty" in params:
            options_dict["repeat_penalty"] = validate_parameter(
                params, "repeat_penalty", (int, float), False, 1.1, None, None
            )

        if "seed" in params:
            options_dict["seed"] = validate_parameter(params, "seed", int, False, 42, None, None)

        if "temperature" in params:
            options_dict["temperature"] = validate_parameter(
                params, "temperature", (int, float), False, 0.8, None, None
            )

        if "top_k" in params:
            options_dict["top_k"] = validate_parameter(params, "top_k", int, False, 40, None, None)

        if "top_p" in params:
            options_dict["top_p"] = validate_parameter(params, "top_p", (int, float), False, 0.9, None, None)

        if self._native_tool_calls and self._tools_in_conversation and not self._should_hide_tools:
            ollama_params["tools"] = params["tools"]

            # Ollama doesn't support streaming with tools natively
            if ollama_params["stream"] and self._native_tool_calls:
                warnings.warn(
                    "Streaming is not supported when using tools and 'Native' tool calling, streaming will be disabled.",
                    UserWarning,
                )

                ollama_params["stream"] = False

        if not self._native_tool_calls and self._tools_in_conversation:
            # For manual tool calling we have injected the available tools into the prompt
            # and we don't want to force JSON mode
            ollama_params["format"] = ""  # Don't force JSON for manual tool calling mode

        if len(options_dict) != 0:
            ollama_params["options"] = options_dict

        return ollama_params

    def create(self, params: dict) -> ChatCompletion:
        messages = params.get("messages", [])

        # Are tools involved in this conversation?
        self._tools_in_conversation = "tools" in params

        # We provide second-level filtering out of tools to avoid LLMs re-calling tools continuously
        if self._tools_in_conversation:
            hide_tools = validate_parameter(
                params, "hide_tools", str, False, "never", None, ["if_all_run", "if_any_run", "never"]
            )
            self._should_hide_tools = should_hide_tools(messages, params["tools"], hide_tools)
        else:
            self._should_hide_tools = False

        # Are we using native Ollama tool calling, otherwise we're doing manual tool calling
        # We allow the user to decide if they want to use Ollama's tool calling
        # or for tool calling to be handled manually through text messages
        # Default is True = Ollama's tool calling
        self._native_tool_calls = validate_parameter(params, "native_tool_calls", bool, False, True, None, None)

        if not self._native_tool_calls:
            # Load defaults
            self._manual_tool_call_instruction = validate_parameter(
                params, "manual_tool_call_instruction", str, False, self.TOOL_CALL_MANUAL_INSTRUCTION, None, None
            )
            self._manual_tool_call_step1 = validate_parameter(
                params, "manual_tool_call_step1", str, False, self.TOOL_CALL_MANUAL_STEP1, None, None
            )
            self._manual_tool_call_step2 = validate_parameter(
                params, "manual_tool_call_step2", str, False, self.TOOL_CALL_MANUAL_STEP2, None, None
            )

        # Convert AG2 messages to Ollama messages
        ollama_messages = self.oai_messages_to_ollama_messages(
            messages,
            (
                params["tools"]
                if (not self._native_tool_calls and self._tools_in_conversation) and not self._should_hide_tools
                else None
            ),
        )

        # Parse parameters to the Ollama API's parameters
        ollama_params = self.parse_params(params)

        ollama_params["messages"] = ollama_messages

        # If response_format exists, we want structured outputs
        # Based on:
        # https://ollama.com/blog/structured-outputs
        if params.get("response_format"):
            self._response_format = params["response_format"]
            ollama_params["format"] = params.get("response_format").model_json_schema()

        # Token counts will be returned
        prompt_tokens = 0
        completion_tokens = 0
        total_tokens = 0

        ans = None
        if "client_host" in params:
            client = Client(host=params["client_host"])
            response = client.chat(**ollama_params)
        else:
            response = ollama.chat(**ollama_params)

        if ollama_params["stream"]:
            # Read in the chunks as they stream, taking in tool_calls which may be across
            # multiple chunks if more than one suggested
            ans = ""
            for chunk in response:
                ans = ans + (chunk["message"]["content"] or "")

                if "done_reason" in chunk:
                    prompt_tokens = chunk["prompt_eval_count"] if "prompt_eval_count" in chunk else 0
                    completion_tokens = chunk["eval_count"] if "eval_count" in chunk else 0
                    total_tokens = prompt_tokens + completion_tokens
        else:
            # Non-streaming finished
            ans: str = response["message"]["content"]

            prompt_tokens = response["prompt_eval_count"] if "prompt_eval_count" in response else 0
            completion_tokens = response["eval_count"] if "eval_count" in response else 0
            total_tokens = prompt_tokens + completion_tokens

        if response is not None:
            # Defaults
            ollama_finish = "stop"
            tool_calls = None

            # Id and streaming text into response
            if ollama_params["stream"]:
                response_content = ans
                response_id = chunk["created_at"]
            else:
                response_content = response["message"]["content"]
                response_id = response["created_at"]

            # Process tools in the response
            if self._tools_in_conversation:
                if self._native_tool_calls:
                    if not ollama_params["stream"]:
                        response_content = response["message"]["content"]

                        # Native tool calling
                        if "tool_calls" in response["message"]:
                            ollama_finish = "tool_calls"
                            tool_calls = []
                            random_id = random.randint(0, 10000)
                            for tool_call in response["message"]["tool_calls"]:
                                tool_calls.append(
                                    ChatCompletionMessageToolCall(
                                        id=f"ollama_func_{random_id}",
                                        function={
                                            "name": tool_call["function"]["name"],
                                            "arguments": json.dumps(tool_call["function"]["arguments"]),
                                        },
                                        type="function",
                                    )
                                )

                                random_id += 1

                elif not self._native_tool_calls:
                    # Try to convert the response to a tool call object
                    response_toolcalls = response_to_tool_call(ans)

                    # If we can, then we've got tool call(s)
                    if response_toolcalls is not None:
                        ollama_finish = "tool_calls"
                        tool_calls = []
                        random_id = random.randint(0, 10000)

                        for json_function in response_toolcalls:
                            tool_calls.append(
                                ChatCompletionMessageToolCall(
                                    id=f"ollama_manual_func_{random_id}",
                                    function={
                                        "name": json_function["name"],
                                        "arguments": (
                                            json.dumps(json_function["arguments"])
                                            if "arguments" in json_function
                                            else "{}"
                                        ),
                                    },
                                    type="function",
                                )
                            )

                            random_id += 1

                        # Blank the message content
                        response_content = ""

            if ollama_finish == "stop":
                # Not a tool call, so let's check if we need to process structured output
                if self._response_format and response_content:
                    try:
                        parsed_response = self._convert_json_response(response_content)
                        response_content = _format_json_response(parsed_response, response_content)
                    except ValueError as e:
                        response_content = str(e)
        else:
            raise RuntimeError("Failed to get response from Ollama.")

        # Convert response to AG2 response
        message = ChatCompletionMessage(
            role="assistant",
            content=response_content,
            function_call=None,
            tool_calls=tool_calls,
        )
        choices = [Choice(finish_reason=ollama_finish, index=0, message=message)]

        response_oai = ChatCompletion(
            id=response_id,
            model=ollama_params["model"],
            created=int(time.time()),
            object="chat.completion",
            choices=choices,
            usage=CompletionUsage(
                prompt_tokens=prompt_tokens,
                completion_tokens=completion_tokens,
                total_tokens=total_tokens,
            ),
            cost=0,  # Local models, FREE!
        )

        return response_oai

    def oai_messages_to_ollama_messages(self, messages: list[dict[str, Any]], tools: list) -> list[dict[str, Any]]:
        """Convert messages from OAI format to Ollama's format.
        We correct for any specific role orders and types, and convert tools to messages (as Ollama can't use tool messages)
        """
        ollama_messages = copy.deepcopy(messages)

        # Remove the name field
        for message in ollama_messages:
            if "name" in message:
                message.pop("name", None)

        # Having a 'system' message on the end does not work well with Ollama, so we change it to 'user'
        # 'system' messages on the end are typical of the summarisation message: summary_method="reflection_with_llm"
        if len(ollama_messages) > 1 and ollama_messages[-1]["role"] == "system":
            ollama_messages[-1]["role"] = "user"

        # Process messages for tool calling manually
        if tools is not None and not self._native_tool_calls:
            # 1. We need to append instructions to the starting system message on function calling
            # 2. If we have not yet called tools we append "step 1 instruction" to the latest user message
            # 3. If we have already called tools we append "step 2 instruction" to the latest user message

            have_tool_calls = False
            have_tool_results = False
            last_tool_result_index = -1

            for i, message in enumerate(ollama_messages):
                if "tool_calls" in message:
                    have_tool_calls = True
                if "tool_call_id" in message:
                    have_tool_results = True
                    last_tool_result_index = i

            tool_result_is_last_msg = have_tool_results and last_tool_result_index == len(ollama_messages) - 1

            if ollama_messages[0]["role"] == "system":
                manual_instruction = self._manual_tool_call_instruction

                # Build a string of the functions available
                functions_string = ""
                for function in tools:
                    functions_string += f"""\n{function}\n"""

                # Replace single quotes with double questions - Not sure why this helps the LLM perform
                # better, but it seems to. Monitor and remove if not necessary.
                functions_string = functions_string.replace("'", '"')

                manual_instruction = manual_instruction.replace("[FUNCTIONS_LIST]", functions_string)

                # Update the system message with the instructions and functions
                ollama_messages[0]["content"] = ollama_messages[0]["content"] + manual_instruction.rstrip()

            # If we are still in the function calling or evaluating process, append the steps instruction
            if not have_tool_calls or tool_result_is_last_msg:
                if ollama_messages[0]["role"] == "system":
                    # NOTE: we require a system message to exist for the manual steps texts
                    # Append the manual step instructions
                    content_to_append = (
                        self._manual_tool_call_step1 if not have_tool_results else self._manual_tool_call_step2
                    )

                    if content_to_append != "":
                        # Append the relevant tool call instruction to the latest user message
                        if ollama_messages[-1]["role"] == "user":
                            ollama_messages[-1]["content"] = ollama_messages[-1]["content"] + content_to_append
                        else:
                            ollama_messages.append({"role": "user", "content": content_to_append})

        # Convert tool call and tool result messages to normal text messages for Ollama
        for i, message in enumerate(ollama_messages):
            if "tool_calls" in message:
                # Recommended tool calls
                content = "Run the following function(s):"
                for tool_call in message["tool_calls"]:
                    content = content + "\n" + str(tool_call)
                ollama_messages[i] = {"role": "assistant", "content": content}
            if "tool_call_id" in message:
                # Executed tool results
                message["result"] = message["content"]
                del message["content"]
                del message["role"]
                content = "The following function was run: " + str(message)
                ollama_messages[i] = {"role": "user", "content": content}

        # As we are changing messages, let's merge if they have two user messages on the end and the last one is tool call step instructions
        if (
            len(ollama_messages) >= 2
            and not self._native_tool_calls
            and ollama_messages[-2]["role"] == "user"
            and ollama_messages[-1]["role"] == "user"
            and (
                ollama_messages[-1]["content"] == self._manual_tool_call_step1
                or ollama_messages[-1]["content"] == self._manual_tool_call_step2
            )
        ):
            ollama_messages[-2]["content"] = ollama_messages[-2]["content"] + ollama_messages[-1]["content"]
            del ollama_messages[-1]

        # Ensure the last message is a user / system message, if not, add a user message
        if ollama_messages[-1]["role"] != "user" and ollama_messages[-1]["role"] != "system":
            ollama_messages.append({"role": "user", "content": "Please continue."})

        return ollama_messages

    def _convert_json_response(self, response: str) -> Any:
        """Extract and validate JSON response from the output for structured outputs.

        Args:
            response (str): The response from the API.

        Returns:
            Any: The parsed JSON response.
        """
        if not self._response_format:
            return response

        try:
            # Parse JSON and validate against the Pydantic model
            return self._response_format.model_validate_json(response)
        except Exception as e:
            raise ValueError(
                f"Failed to parse response as valid JSON matching the schema for Structured Output: {str(e)}"
            )


def _format_json_response(response: Any, original_answer: str) -> str:
    """Formats the JSON response for structured outputs using the format method if it exists."""
    return response.format() if isinstance(response, FormatterProtocol) else original_answer


def response_to_tool_call(response_string: str) -> Any:
    """Attempts to convert the response to an object, aimed to align with function format `[{},{}]`"""
    # We try and detect the list[dict] format:
    # Pattern 1 is [{},{}]
    # Pattern 2 is {} (without the [], so could be a single function call)
    patterns = [r"\[[\s\S]*?\]", r"\{[\s\S]*\}"]

    for i, pattern in enumerate(patterns):
        # Search for the pattern in the input string
        matches = re.findall(pattern, response_string.strip())

        for match in matches:
            # It has matched, extract it and load it
            json_str = match.strip()
            data_object = None

            try:
                # Attempt to convert it as is
                data_object = json.loads(json_str)
            except Exception:
                try:
                    # If that fails, attempt to repair it

                    if i == 0:
                        # Enclose to a JSON object for repairing, which is restored upon fix
                        fixed_json = repair_json("{'temp':" + json_str + "}")
                        data_object = json.loads(fixed_json)
                        data_object = data_object["temp"]
                    else:
                        fixed_json = repair_json(json_str)
                        data_object = json.loads(fixed_json)
                except json.JSONDecodeError as e:
                    if e.msg == "Invalid \\escape":
                        # Handle Mistral/Mixtral trying to escape underlines with \\
                        try:
                            json_str = json_str.replace("\\_", "_")
                            if i == 0:
                                fixed_json = repair_json("{'temp':" + json_str + "}")
                                data_object = json.loads(fixed_json)
                                data_object = data_object["temp"]
                            else:
                                fixed_json = repair_json("{'temp':" + json_str + "}")
                                data_object = json.loads(fixed_json)
                        except Exception:
                            pass
                except Exception:
                    pass

            if data_object is not None:
                data_object = _object_to_tool_call(data_object)

                if data_object is not None:
                    return data_object

    # There's no tool call in the response
    return None


def _object_to_tool_call(data_object: Any) -> list[dict]:
    """Attempts to convert an object to a valid tool call object List[Dict] and returns it, if it can, otherwise None"""
    # If it's a dictionary and not a list then wrap in a list
    if isinstance(data_object, dict):
        data_object = [data_object]

    # Validate that the data is a list of dictionaries
    if isinstance(data_object, list) and all(isinstance(item, dict) for item in data_object):
        # Perfect format, a list of dictionaries

        # Check that each dictionary has at least 'name', optionally 'arguments' and no other keys
        is_invalid = False
        for item in data_object:
            if not is_valid_tool_call_item(item):
                is_invalid = True
                break

        # All passed, name and (optionally) arguments exist for all entries.
        if not is_invalid:
            return data_object
    elif isinstance(data_object, list):
        # If it's a list but the items are not dictionaries, check if they are strings that can be converted to dictionaries
        data_copy = data_object.copy()
        is_invalid = False
        for i, item in enumerate(data_copy):
            try:
                new_item = eval(item)
                if isinstance(new_item, dict):
                    if is_valid_tool_call_item(new_item):
                        data_object[i] = new_item
                    else:
                        is_invalid = True
                        break
                else:
                    is_invalid = True
                    break
            except Exception:
                is_invalid = True
                break

        if not is_invalid:
            return data_object

    return None


def is_valid_tool_call_item(call_item: dict) -> bool:
    """Check that a dictionary item has at least 'name', optionally 'arguments' and no other keys to match a tool call JSON"""
    if "name" not in call_item or not isinstance(call_item["name"], str):
        return False

    if set(call_item.keys()) - {"name", "arguments"}:
        return False

    return True<|MERGE_RESOLUTION|>--- conflicted
+++ resolved
@@ -28,11 +28,7 @@
 import re
 import time
 import warnings
-<<<<<<< HEAD
-from typing import Any, Dict, List, Optional, Tuple, Type
-=======
-from typing import Any
->>>>>>> 9cc42919
+from typing import Any, Optional, Type
 
 import ollama
 from fix_busted_json import repair_json
@@ -40,6 +36,7 @@
 from openai.types.chat import ChatCompletion, ChatCompletionMessageToolCall
 from openai.types.chat.chat_completion import ChatCompletionMessage, Choice
 from openai.types.completion_usage import CompletionUsage
+from pydantic import BaseModel
 
 from autogen.oai.client_utils import FormatterProtocol, should_hide_tools, validate_parameter
 
