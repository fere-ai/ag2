--- conflicted
+++ resolved
@@ -8,8 +8,7 @@
 
 import logging
 import warnings
-<<<<<<< HEAD
-from typing import Any, Dict, List, Optional, Protocol, Tuple, runtime_checkable
+from typing import Any, Protocol, runtime_checkable
 
 
 @runtime_checkable
@@ -17,9 +16,6 @@
     """Structured Output classes with a format method"""
 
     def format(self) -> str: ...
-=======
-from typing import Any
->>>>>>> 9cc42919
 
 
 def validate_parameter(
